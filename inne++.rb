require 'discordrb'
require 'json'
require 'net/http'
require 'thread'
require 'yaml'
require 'byebug'
require_relative 'models.rb'
require_relative 'messages.rb'

TEST          = false # Switch to the local test bot
LOG           = false # Export logs and errors into external file
ATTEMPT_LIMIT = 5     # Redownload attempts before skipping
WAIT          = 1     # Seconds to wait between each iteration of the infinite while loops to prevent craziness
DATABASE_ENV  = ENV['DATABASE_ENV'] || (TEST ? 'outte_test' : 'outte')
CONFIG        = YAML.load_file('db/config.yml')[DATABASE_ENV]
SERVER_ID     = 197765375503368192 # N++ Server
CHANNEL_ID    = 210778111594332181 # #highscores
USERLEVELS_ID = 221721273405800458 # #mapping
NV2_ID        = 197774025844457472 # #nv2
POTATO        = true               # joke they have in the nv2 channel
POTATO_RATE   = 1                  # seconds between potato checks
POTATO_FREQ   = 3 * 60 * 60        # 3 hours between potato delivers

DO_NOTHING        = false # 'true' sets all the following ones to false
DO_EVERYTHING     = true  # 'true' sets all the following ones to true
UPDATE_STATUS     = false # Thread to regularly update the bot's status
UPDATE_SCORES     = false # Thread to regularly download Metanet's scores
UPDATE_HISTORY    = false # Thread to regularly update highscoring histories
UPDATE_DEMOS      = false # Thread to regularly download missing Metanet demos
UPDATE_LEVEL      = false # Thread to regularly publish level of the day
UPDATE_EPISODE    = false # Thread to regularly publish episode of the week
UPDATE_STORY      = false # Thread to regularly publish column of the month
UPDATE_USERLEVELS = false # Thread to regularly download userlevel scores
UPDATE_USER_HIST  = false # Thread to regularly update userlevel highscoring histories
REPORT_METANET    = false # Thread to regularly post Metanet's highscoring report
REPORT_USERLEVELS = false # Thread to regularly post userlevels' highscoring report

STATUS_UPDATE_FREQUENCY     = CONFIG['status_update_frequency']     ||            5 * 60 # every 5 mins
HIGHSCORE_UPDATE_FREQUENCY  = CONFIG['highscore_update_frequency']  ||      24 * 60 * 60 # daily
HISTORY_UPDATE_FREQUENCY    = CONFIG['history_update_frequency']    ||      24 * 60 * 60 # daily
DEMO_UPDATE_FREQUENCY       = CONFIG['demo_update_frequency']       ||      24 * 60 * 60 # daily
LEVEL_UPDATE_FREQUENCY      = CONFIG['level_update_frequency']      ||      24 * 60 * 60 # daily
EPISODE_UPDATE_FREQUENCY    = CONFIG['episode_update_frequency']    ||  7 * 24 * 60 * 60 # weekly
STORY_UPDATE_FREQUENCY      = CONFIG['story_update_frequency']      || 30 * 24 * 60 * 60 # monthly (roughly)
USERLEVEL_SCORE_FREQUENCY   = CONFIG['userlevel_score_frequency']   ||      24 * 60 * 60 # daily
USERLEVEL_HISTORY_FREQUENCY = CONFIG['userlevel_history_frequency'] ||      24 * 60 * 60 # daily
REPORT_UPDATE_FREQUENCY     = CONFIG['report_update_frequency']     ||      24 * 60 * 60 # daily
REPORT_UPDATE_SIZE          = CONFIG['report_period']               ||  7 * 24 * 60 * 60 # last 7 days
USERLEVEL_REPORT_FREQUENCY  = CONFIG['userlevel_report_frequency']  ||      24 * 60 * 60 # daily
USERLEVEL_REPORT_SIZE       = CONFIG['userlevel_report_size']       ||               500 # last 500 maps

def log(msg)
  puts "[INFO] [#{Time.now}] #{msg}"
  open('LOG', 'a') { |f| f.puts "[INFO] [#{Time.now}] #{msg}" } if LOG
end

def err(msg)
  STDERR.puts "[ERROR] [#{Time.now}] #{msg}"
  open('LOG', 'a') { |f| f.puts "[ERROR] [#{Time.now}] #{msg}" } if LOG
end

def get_current(type)
  type.find_by(name: GlobalProperty.find_by(key: "current_#{type.to_s.downcase}").value)
end

def set_current(type, curr)
  GlobalProperty.find_or_create_by(key: "current_#{type.to_s.downcase}").update(value: curr.name)
end

def get_next(type)
  ret = nil
  while ret.nil?
    t = type.where(completed: nil).sample
    ret = t if t.scores[0].score != t.scores.last.score
  end
  ret.update(completed: true)
  ret
end

def get_next_update(type)
  Time.parse(GlobalProperty.find_by(key: "next_#{type.to_s.downcase}_update").value)
end

def set_next_update(type, time)
  GlobalProperty.find_or_create_by(key: "next_#{type.to_s.downcase}_update").update(value: time.to_s)
end

def get_saved_scores(type)
  JSON.parse(GlobalProperty.find_by(key: "saved_#{type.to_s.downcase}_scores").value)
end

def set_saved_scores(type, curr)
  GlobalProperty.find_or_create_by(key: "saved_#{type.to_s.downcase}_scores")
    .update(value: curr.scores.to_json(include: {player: {only: :name}}))
end

def get_last_steam_id
  GlobalProperty.find_or_create_by(key: "last_steam_id").value
end

def set_last_steam_id(id)
  GlobalProperty.find_or_create_by(key: "last_steam_id").update(value: id)
end

def update_last_steam_id
  current = User.find_by(steam_id: get_last_steam_id).id
  next_user = User.where.not(steam_id: nil).where('id > ?', current).first || User.where.not(steam_id: nil).first
  set_last_steam_id(next_user.steam_id) if !next_user.nil?
end

# This corrects a datetime in the database when it's out of
# phase (e.g. after a long downtime of the bot).
def correct_time(time, frequency)
  time -= frequency while time > Time.now
  time += frequency while time < Time.now
  time
end

# Periodically perform several useful tasks:
# - Update scores for lotd, eotw and cotm.
# - Update database with newest userlevels from all playing modes.
# - Update bot's status (it only lasts so much).
def update_status
  while(true)
    sleep(WAIT) # prevent crazy loops
    get_current(Level).update_scores
    get_current(Episode).update_scores
    get_current(Story).update_scores
    (0..2).each do |mode| Userlevel.browse(10, 0, mode, true) rescue next end
    $bot.update_status("online", "inne's evil cousin", nil, 0, false, 0)
    sleep(STATUS_UPDATE_FREQUENCY)
  end
rescue
  retry
end

def download_demos
  log("updating demos...")
  ids = Demo.where.not(demo: nil).or(Demo.where(expired: true)).pluck(:id)
  archives = Archive.where.not(id: ids).pluck(:id, :replay_id, :highscoreable_type)
  count = archives.size
  archives.each_with_index do |ar, i|
    attempts ||= 0
    ActiveRecord::Base.transaction do
      demo = Demo.find_or_create_by(id: ar[0])
      demo.update(replay_id: ar[1], htype: Demo.htypes[ar[2].to_s.downcase])
      demo.update_demo
    end
  rescue => e
    err("error updating demo with ID #{ar[0].to_s}: #{e}")
    ((attempts += 1) < ATTEMPT_LIMIT) ? retry : next
  end
  log("updated demos")
  return true
rescue => e
  err("error updating demos: #{e}")
  return false
end

def start_demos
  while true
    sleep(WAIT) # prevent crazy loops
    next_demo_update = correct_time(get_next_update('demo'), DEMO_UPDATE_FREQUENCY)
    set_next_update('demo', next_demo_update)
    delay = next_demo_update - Time.now
    sleep(delay) unless delay < 0
    next if !download_demos
  end
rescue => e
  err("error updating demos: #{e}")
  retry
end

def send_report
  log("sending highscoring report...")
  if $channel.nil?
    err("not connected to a channel, not sending highscoring report")
    return false
  end

  base = Time.new(2020, 9, 3, 0, 0, 0, "+00:00").to_i # when archiving begun
  time = [Time.now.to_i - REPORT_UPDATE_SIZE, base].max
  now  = Time.now.to_i
  pad  = [2, DEFAULT_PADDING, 6, 6, 6, 5, 4]

  changes = Archive.where("unix_timestamp(date) > #{time}")
                   .order('date desc')
                   .map{ |ar| [ar.metanet_id, ar.find_rank(time), ar.find_rank(now), ar.highscoreable, ar.score] }
                   .group_by{ |s| s[0] }
                   .map{ |id, scores|
                         [
                           id,
                           scores.group_by{ |s| s[3] }
                                 .map{ |highscoreable, versions|
                                       max = versions.map{ |v| v[4] }.max
                                       versions.select{ |v| v[4] == max }.first
                                     }
                         ]
                       }
                   .map{ |id, scores|
                         {
                           player: Player.find_by(metanet_id: id).name,
                           points: scores.map{ |s| s[1] - s[2] }.sum,
                           top20s: scores.select{ |s| s[1] == 20 }.size,
                           top10s: scores.select{ |s| s[1] > 9 && s[2] <= 9 }.size,
                           top05s: scores.select{ |s| s[1] > 4 && s[2] <= 4 }.size,
                           zeroes: scores.select{ |s| s[2] == 0 }.size
                         }
                       }
                   .sort_by{ |p| -p[:points] }
                   .each_with_index
                   .map{ |p, i|
                         values = p.values.prepend(i)
                         values.each_with_index.map{ |v, j|
                           s = v.to_s.rjust(pad[j], " ")[0..pad[j]-1]
                           s += " |" if [0, 1, 2].include?(j)
                           s
                         }.join(" ")
                       }
                   .take(20)
                   .join("\n")

  header = ["", "Player", "Points", "Top20s", "Top10s", "Top5s", "0ths"]
             .each_with_index
             .map{ |h, i|
                   s = h.ljust(pad[i], " ")
                   s += " |" if [0, 1, 2].include?(i)
                   s
                 }
             .join(" ")
  sep = "-" * (pad.sum + pad.size + 5)
  $channel.send_message("**The highscoring report!** [Last 7 days]```#{header}\n#{sep}\n#{changes}```")
  return true
end

def start_report
  begin
    while true
      sleep(WAIT) # prevent crazy loops
      next_report_update = correct_time(get_next_update('report'), REPORT_UPDATE_FREQUENCY)
      set_next_update('report', next_report_update)
      delay = next_report_update - Time.now
      sleep(delay) unless delay < 0
      next if !send_report
    end
  rescue => e
    err("error sending highscoring report: #{e}")
    retry
  end
end

def send_userlevel_report
  log("sending userlevel highscoring report...")
  if $channel.nil?
    err("not connected to a channel, not sending highscoring report")
    return false
  end

  min_id = UserlevelScore.pluck(:userlevel_id)
                         .uniq
                         .sort_by{ |id| -id }
                         .take(USERLEVEL_REPORT_SIZE)
                         .last
  zeroes = UserlevelScore.where("userlevel_id >= #{min_id} and tied_rank = 0")
                         .group(:player_id)
                         .order('count_id desc')
                         .count(:id)
                         .take(20)
                         .each_with_index
                         .map{ |p, i| "#{"%02d" % i}: #{format_string(UserlevelPlayer.find(p[0]).name)} - #{"%3d" % p[1]}" }
                         .join("\n")
  top20s = UserlevelScore.where("userlevel_id >= #{min_id}")
                         .group(:player_id)
                         .order('count_id desc')
                         .count(:id)
                         .take(20)
                         .each_with_index
                         .map{ |p, i| "#{"%02d" % i}: #{format_string(UserlevelPlayer.find(p[0]).name)} - #{"%3d" % p[1]}" }
                         .join("\n")
  points = UserlevelScore.where("userlevel_id >= #{min_id}")
                         .group_by{ |s| s.player_id }
                         .map{ |p, scores| [UserlevelPlayer.find(p).name, scores.map{ |s| 20 - s.rank }.sum] }
                         .sort_by{ |p, points| -points }
                         .take(20)
                         .each_with_index
                         .map{ |p, i| "#{"%02d" % i}: #{format_string(p[0])} - #{"%3d" % p[1]}" }
                         .join("\n")
  averag = UserlevelScore.where("userlevel_id >= #{min_id}")
                         .group_by{ |s| s.player_id }
                         .map{ |p, scores| [UserlevelPlayer.find(p).name, scores.map{ |s| 20 - s.rank }.sum.to_f / scores.size] }
                         .sort_by{ |p, points| -points }
                         .take(20)
                         .each_with_index
                         .map{ |p, i| "#{"%02d" % i}: #{format_string(p[0])} - #{"%.3f" % p[1]}" }
                         .join("\n")

  $mapping_channel.send_message("**Userlevel highscoring update [Newest #{USERLEVEL_REPORT_SIZE} maps]**")
  $mapping_channel.send_message("Userlevel 0th rankings on #{Time.now.to_s}:\n```#{zeroes}```")
  #$mapping_channel.send_message("Userlevel top20 rankings on #{Time.now.to_s}:\n```#{top20s}```")
  $mapping_channel.send_message("Userlevel point rankings on #{Time.now.to_s}:\n```#{points}```")
  #$mapping_channel.send_message("Userlevel average point rankings on #{Time.now.to_s}:\n```#{averag}```")
  return true
end

def start_userlevel_report
  begin
    while true
      sleep(WAIT) # prevent crazy loops
      next_userlevel_report_update = correct_time(get_next_update('userlevel_report'), USERLEVEL_REPORT_FREQUENCY)
      set_next_update('userlevel_report', next_userlevel_report_update)
      delay = next_userlevel_report_update - Time.now
      sleep(delay) unless delay < 0
      next if !send_userlevel_report
    end
  rescue => e
    err("error sending userlevel highscoring report: #{e}")
    retry
  end
end

def download_high_scores
  log("downloading high scores...")
  # We handle exceptions within each instance so that they don't force
  # a retry of the whole function.
  # Note: Exception handling inside do blocks requires ruby 2.5 or greater.
  [Level, Episode, Story].each do |type|
    type.all.each do |o|
      attempts ||= 0
      o.update_scores
    rescue => e
      err("error updating high scores for #{o.class.to_s.downcase} #{o.id.to_s}: #{e}")
      ((attempts += 1) <= ATTEMPT_LIMIT) ? retry : next
    end
  end
  log("downloaded high scores")
  return true
rescue
  err("error download high scores")
  return false
end

def start_high_scores
  begin
    while true
      sleep(WAIT) # prevent crazy loops
      next_score_update = correct_time(get_next_update('score'), HIGHSCORE_UPDATE_FREQUENCY)
      set_next_update('score', next_score_update)
      delay = next_score_update - Time.now
      sleep(delay) unless delay < 0
      next if !download_high_scores
    end
  rescue => e
    err("error updating high scores: #{e}")
    retry
  end
end

def update_histories
  log("updating histories...")
  now = Time.now
  [:SI, :S, :SU, :SL, :SS, :SS2].each do |tab|
    [Level, Episode, Story].each do |type|
      next if (type == Episode || type == Story) && [:SS, :SS2].include?(tab)

      [1, 5, 10, 20].each do |rank|
        [true, false].each do |ties|
          rankings = Player.rankings { |p| p.top_n_count(rank, type, tab, ties) }
          attrs = rankings.select { |r| r[1] > 0 }.map do |r|
            {
              highscoreable_type: type.to_s,
              rank: rank,
              ties: ties,
              tab: tab,
              player: r[0],
              count: r[1],
              metanet_id: r[0].metanet_id,
              timestamp: now
            }
          end

          ActiveRecord::Base.transaction do
            RankHistory.create(attrs)
          end
        end
      end

      rankings = Player.rankings { |p| p.points(type, tab) }
      attrs = rankings.select { |r| r[1] > 0 }.map do |r|
        {
          timestamp: now,
          tab: tab,
          highscoreable_type: type.to_s,
          player: r[0],
          metanet_id: r[0].metanet_id,
          points: r[1]
        }
      end

      ActiveRecord::Base.transaction do
        PointsHistory.create(attrs)
      end

      rankings = Player.rankings { |p| p.total_score(type, tab) }
      attrs = rankings.select { |r| r[1] > 0 }.map do |r|
        {
          timestamp: now,
          tab: tab,
          highscoreable_type: type.to_s,
          player: r[0],
          metanet_id: r[0].metanet_id,
          score: r[1]
        }
      end

      ActiveRecord::Base.transaction do
        TotalScoreHistory.create(attrs)
      end
    end
  end
  log("updated highscore histories")
  return true
<<<<<<< HEAD
rescue
  err("error updating histories")
=======
rescue => e
  err("error updating histories: #{e}")
>>>>>>> bd898e94
  return false  
end

def start_histories
  while true
    sleep(WAIT) # prevent crazy loops
    next_history_update = correct_time(get_next_update('history'), HISTORY_UPDATE_FREQUENCY)
    set_next_update('history', next_history_update)
    delay = next_history_update - Time.now
    sleep(delay) unless delay < 0
    next if !update_histories
  end
rescue => e
  err("error updating highscore histories: #{e}")
  retry
end

def update_userlevel_histories
  log("updating userlevel histories...")
  now = Time.now

  

  log("updated userlevel histories")
  return true   
rescue
  err("error updating userlevel histories")
  return false
end

def start_userlevel_histories
  while true
    next_userlevel_history_update = correct_time(get_next_update('userlevel_history'), USERLEVEL_HISTORY_FREQUENCY)
    set_next_update('userlevel_history', next_userlevel_history_update)
    delay = next_userlevel_history_update - Time.now
    sleep(delay) unless delay < 0
    next if !update_userlevel_histories
  end
rescue => e
  err("error updating userlevel highscore histories: #{e}")
  retry
end

def download_userlevel_scores
  begin
    while true
      next_userlevel_score_update = correct_time(get_next_update('userlevel_score'), USERLEVEL_SCORE_FREQUENCY)
      set_next_update('userlevel_score', next_userlevel_score_update)
      delay = next_userlevel_score_update - Time.now
      sleep(delay) unless delay < 0
      log("updating userlevel scores...")

      # Remove all initial excess userlevel scores
      # TODO: I think this is incorrectly deleting the ones I want to keep, also it's sorting in ascending order
      amount = UserlevelScore.distinct.count(:userlevel_id) - USERLEVEL_REPORT_SIZE
      if amount > 0
        UserlevelScore.pluck(:userlevel_id).uniq.sort.take(USERLEVEL_REPORT_SIZE).each{ |id|
          UserlevelScore.where(userlevel_id: id).destroy_all
        }
      end

      # Update scores for the desired amount of userlevels
      Userlevel.where(mode: :solo).order(id: :desc).take(USERLEVEL_REPORT_SIZE).each do |u|
        attempts ||= 0
        u.update_scores
        # Only remove older ones when we surpass the limit again, to prevent ending
        # up with less userlevels than desired.
        if UserlevelScore.distinct.count(:userlevel_id) > USERLEVEL_REPORT_SIZE
          min = UserlevelScore.minimum(:userlevel_id).to_i
          UserlevelScore.where(userlevel_id: min).destroy_all
        end
      rescue => e
        err("error updating highscores for userlevel #{u.id}: #{e}")
        ((attempts += 1) <= ATTEMPT_LIMIT) ? retry : next
      end
      log("updated userlevel scores")
    end
  rescue => e
    err("error updating userlevel highscores: #{e}")
    retry
  end
end

def send_channel_screenshot(name, caption)
  name = name.gsub(/\?/, 'SS').gsub(/!/, 'SS2')
  screenshot = "screenshots/#{name}.jpg"
  if File.exist? screenshot
    $channel.send_file(File::open(screenshot), caption: caption)
  else
    $channel.send_message(caption + "\nI don't have a screenshot for this one... :(")
  end
end

def send_channel_diff(level, old_scores, since)
  return if level.nil? || old_scores.nil?

  diff = level.format_difference(old_scores)
  $channel.send_message("Score changes on #{level.format_name} since #{since}:\n```#{diff}```")
end

def send_channel_reminder
  $channel.send_message("Also, remember that the current episode of the week is #{get_current(Episode).format_name}.")
end

def send_channel_story_reminder
  $channel.send_message("Also, remember that the current column of the month is #{get_current(Story).format_name}.")
end

def send_channel_next(type)
  log("sending next #{type.to_s.downcase}")
  if $channel.nil?
    err("not connected to a channel, not sending level of the day")
    return false
  end

  last = get_current(type)
  current = get_next(type)
  set_current(type, current)

  if current.nil?
    err("no more #{type.to_s.downcase}")
    return false
  end

  if !last.nil?
    last.update_scores
  end
  current.update_scores

  prefix = (type == Level ? "Time" : "It's also time")
  duration = (type == Level ? "day" : (type == Episode ? "week" : "month"))
  time = (type == Level ? "today" : (type == Episode ? "this week" : "this month"))
  since = (type == Level ? "yesterday" : (type == Episode ? "last week" : "last month"))
  typename = type != Story ? type.to_s.downcase : "column"

  caption = "#{prefix} for a new #{typename} of the #{duration}! The #{typename} for #{time} is #{current.format_name}."
  send_channel_screenshot(current.name, caption)
  $channel.send_message("Current high scores:\n```#{current.format_scores(current.max_name_length)}```")

  send_channel_diff(last, get_saved_scores(type), since)
  set_saved_scores(type, current)

  return true
end

def start_level_of_the_day
  begin
    episode_day = false
    story_day = false
    while true
      next_level_update = correct_time(get_next_update(Level), LEVEL_UPDATE_FREQUENCY)
      next_episode_update = correct_time(get_next_update(Episode), EPISODE_UPDATE_FREQUENCY)
      set_next_update(Level, next_level_update)
      set_next_update(Episode, next_episode_update)
      delay = next_level_update - Time.now
      sleep(delay) unless delay < 0

     if (UPDATE_LEVEL || DO_EVERYTHING) && !DO_NOTHING
        log("starting level of the day...")
        next if !send_channel_next(Level)
        log("sent next level, next update at #{get_next_update(Level).to_s}")
      end

      if (UPDATE_EPISODE || DO_EVERYTHING) && !DO_NOTHING && next_episode_update < Time.now
        sleep(30) # let discord catch up
        send_channel_next(Episode)
        episode_day = true
        log("sent next episode, next update at #{get_next_update(Episode).to_s}")
      end

      if (UPDATE_STORY || DO_EVERYTHING) && !DO_NOTHING && get_next_update(Story) < Time.now
        # we add days until we get to the first day of the next month
        next_story_update = get_next_update(Story)
        month = next_story_update.month
        next_story_update += LEVEL_UPDATE_FREQUENCY while next_story_update.month == month
        set_next_update(Story, next_story_update)
        sleep(30) # let discord catch up
        send_channel_next(Story)
        story_day = true
        log("sent next story, next update at #{get_next_update(Story).to_s}")
      end

      if !episode_day && (UPDATE_LEVEL || DO_EVERYTHING) && !DO_NOTHING then send_channel_reminder end
      if !story_day && (UPDATE_LEVEL || DO_EVERYTHING) && !DO_NOTHING then send_channel_story_reminder end
      episode_day = false
      story_day = false
    end
  rescue => e
    err("error updating level of the day: #{e}")
    retry
  end
end

def potato
  while true
    sleep(POTATO_RATE)
    next if $nv2_channel.nil? || $last_potato.nil?
    if Time.now.to_i - $last_potato.to_i >= POTATO_FREQ
      $nv2_channel.send_message(":potato:");
      $last_potato = Time.now.to_i
      log("potatoed nv2")
    end
  end
end

def startup
  ActiveRecord::Base.establish_connection(CONFIG)
  log("initialized")
  log("next level update at #{get_next_update(Level).to_s}")
  log("next episode update at #{get_next_update(Episode).to_s}")
  log("next story update at #{get_next_update(Story).to_s}")
  log("next score update at #{get_next_update('score')}")
  sleep(2) # Let the connection catch up
end

def shutdown
  log("shutting down")
  $bot.stop
end

def watchdog
  sleep(3) while !$kill_threads
  shutdown
end

#$bot = Discordrb::Bot.new token: CONFIG['token'], client_id: CONFIG['client_id']
$bot = Discordrb::Bot.new token: (TEST ? ENV['TOKEN_TEST'] : ENV['TOKEN']), client_id: CONFIG['client_id']
$channel = nil
$mapping_channel = nil
$nv2_channel = nil
$last_potato = nil

$bot.mention do |event|
  respond(event)
  log("mentioned by #{event.user.name}: #{event.content}")
end

$bot.private_message do |event|
  respond(event)
  log("private message from #{event.user.name}: #{event.content}")
end

$bot.message do |event|
  $last_potato = Time.now.to_i if event.channel == $nv2_channel
end

puts "the bot's URL is #{$bot.invite_url}"

startup
trap("INT") { $kill_threads = true }

$bot.run(true)
puts "Established connection to servers: #{$bot.servers.map{ |id, s| s.name }.join(', ')}."
if !TEST
  $channel = $bot.servers[SERVER_ID].channels.find{ |c| c.id == CHANNEL_ID }
  $mapping_channel = $bot.servers[SERVER_ID].channels.find{ |c| c.id == USERLEVELS_ID }
  $nv2_channel = $bot.servers[SERVER_ID].channels.find{ |c| c.id == NV2_ID }
  $last_potato = Time.now.to_i
  puts "Main channel: #{$channel.name}." if !$channel.nil?
  puts "Mapping channel: #{$mapping_channel.name}." if !$mapping_channel.nil?
  puts "Nv2 channel: #{$nv2_channel.name}." if !$nv2_channel.nil?
end

$threads = []
$threads << Thread.new { update_status }             if (UPDATE_STATUS     || DO_EVERYTHING) && !DO_NOTHING
$threads << Thread.new { start_high_scores }         if (UPDATE_SCORES     || DO_EVERYTHING) && !DO_NOTHING
$threads << Thread.new { start_histories }           if (UPDATE_HISTORY    || DO_EVERYTHING) && !DO_NOTHING
$threads << Thread.new { start_demos }               if (UPDATE_DEMOS      || DO_EVERYTHING) && !DO_NOTHING
$threads << Thread.new { start_level_of_the_day }
$threads << Thread.new { download_userlevel_scores } if (UPDATE_USERLEVELS || DO_EVERYTHING) && !DO_NOTHING
$threads << Thread.new { start_userlevel_histories } if (UPDATE_USER_HIST  || DO_EVERYTHING) && !DO_NOTHING
$threads << Thread.new { start_report }              if (REPORT_METANET    || DO_EVERYTHING) && !DO_NOTHING
$threads << Thread.new { start_userlevel_report }    if (REPORT_USERLEVELS || DO_EVERYTHING) && !DO_NOTHING
$threads << Thread.new { potato }                    if POTATO

wd = Thread.new { watchdog }
wd.join<|MERGE_RESOLUTION|>--- conflicted
+++ resolved
@@ -419,13 +419,8 @@
   end
   log("updated highscore histories")
   return true
-<<<<<<< HEAD
-rescue
-  err("error updating histories")
-=======
 rescue => e
   err("error updating histories: #{e}")
->>>>>>> bd898e94
   return false  
 end
 
