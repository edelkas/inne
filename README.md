--- conflicted
+++ resolved
@@ -181,18 +181,16 @@
 
 inne++ will send you a text file containing all level and episode high scores for the specified user listed by rank. You can filter only the 0ths, or only the top or bottom ones. You can use both options at the same time to obtain only the score between 2 ranks of your choice. As usual, you can filter by tabs.
 
-<<<<<<< HEAD
-### Analyze replays
-- *analysis for \<level-name\> \<rank a\> \<rank b\> ...*
-
-inne++ will download and analyze the inputs of a group of runs with ranks *\<rank a\>*, *\<rank b\>*... from level *\<level-name\>*. You can introduce as many ranks as you want, as long as they are separated by spaces. You need to introduce the level name in it's short form (e.g. S-A-15-03) rather than its long name (e.g. "neo tokyo") to avoid confusing inne with the also introduced ranks.
-=======
 ### Link a video of a level or episode
 - *video for \<level\>*
 - *video for \<level\> by \<user\>*
 - *\<challenge\> video for \<level\>*
 - *\<challenge\> video for \<level\> by \<user\>*
->>>>>>> 115ee435
+
+### Analyze replays
+- *analysis for \<level-name\> \<rank a\> \<rank b\> ...*
+
+inne++ will download and analyze the inputs of a group of runs with ranks *\<rank a\>*, *\<rank b\>*... from level *\<level-name\>*. You can introduce as many ranks as you want, as long as they are separated by spaces. You need to introduce the level name in it's short form (e.g. S-A-15-03) rather than its long name (e.g. "neo tokyo") to avoid confusing inne with the also introduced ranks.
 
 ### Initialize inne++
 - *hello*
