--- conflicted
+++ resolved
@@ -71,7 +71,6 @@
     return '-1337'
   end
 
-<<<<<<< HEAD
   def get_scores(replay_id = nil)
     begin
       response = Net::HTTP.get(uri(get_last_steam_id, replay_id))
@@ -85,21 +84,6 @@
       err("error getting scores: #{e}")
       retry
     end
-=======
-  def get_scores
-    begin
-      response = Net::HTTP.get(uri(get_last_steam_id))
-      if response == '-1337'
-        response = update_steam_id
-      end
-
-      return nil if response == '-1337'
-      return JSON.parse(response)['scores']
-    rescue => e
-      err("error getting scores: #{e}")
-      retry
-    end 
->>>>>>> 115ee435
   end
 
   def update_scores(updated)
